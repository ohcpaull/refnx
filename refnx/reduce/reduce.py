import string
from copy import deepcopy
import os.path
from time import gmtime, strftime
from multiprocessing import Queue
from threading import Thread
import time

import numpy as np
import pandas as pd
import h5py

from refnx.reduce.platypusnexus import (
    PlatypusNexus,
    ReflectNexus,
    number_datafile,
    basename_datafile,
    SpatzNexus,
    ReductionOptions,
    SpinChannel,
    SpinSet,
)
from refnx.util import ErrorProp as EP
import refnx.util.general as general
from refnx.reduce.parabolic_motion import (
    parabola_line_intersection_point,
    find_trajectory,
)
from refnx.dataset import ReflectDataset
from refnx._lib import possibly_open_file


_template_ref_xml = """<?xml version="1.0"?>
<REFroot xmlns="">
<REFentry time="$time">
<Title>$title</Title>
<User>$user</User>
<REFsample>
<ID>$sample</ID>
</REFsample>
<REFdata axes="Qz:Qx" rank="2" type="POINT" \
spin="UNPOLARISED" dim="$_numpointsz:$_numpointsy">
<Run filename="$_rnumber" preset="" size="">
</Run>
<R uncertainty="dR">$_r</R>
<Qz uncertainty="dQz" units="1/A">$_qz</Qz>
<dR type="SD">$_dr</dR>
<Qx type="_FWHM" units="1/A">$_qx</Qx>
</REFdata>
</REFentry>
</REFroot>"""


class ReflectReduce(object):
    def __init__(self, direct, prefix, data_folder=None):

        self.data_folder = os.path.curdir
        if data_folder is not None:
            self.data_folder = data_folder

        if prefix == "PLP":
            self.reflect_klass = PlatypusNexus
        elif prefix == "SPZ":
            self.reflect_klass = SpatzNexus
        else:
            raise ValueError(
                "Instrument prefix not known. Must be one of" " ['PLP']"
            )

        if isinstance(direct, ReflectNexus):
            self.direct_beam = direct
        elif type(direct) is str:
            direct = os.path.join(self.data_folder, direct)
            self.direct_beam = self.reflect_klass(direct)
        else:
            self.direct_beam = self.reflect_klass(direct)

        self.prefix = prefix

    def __call__(self, reflect, scale=1.0, save=True, **reduction_options):
        return self.reduce(
            reflect, scale=scale, save=save, **reduction_options
        )

    def reduce(self, reflect, scale=1.0, save=True, **reduction_options):
        """
        Reduction of a single dataset.

        The reduction uses the direct beam specified during construction of
        this object. This method reduces all the spectra present in the
        reflected beam file (see platypusnexus.PlatypusNexus.process for
        eventmode specification and other related options), but aggregates
        all data in the direct beam spectrum.

        Parameters
        ----------
        reflect : string, hdf5 file-handle or PlatypusNexus object
            A string containing the path to the specularly reflected hdf5 file,
            the hdf5 file itself, or a PlatypusNexus object.
        scale : float, optional
            Divide all the reflectivity values by this number.
        save : bool, optional
            If `True` then the reduced dataset is saved to the current
            directory, with a name os.path.basename(reflect)
        reduction_options : dict, optional
            Options passed directly to `refnx.reduce.PlatypusNexus.process`,
            for processing of individual spectra. Look at that method docstring
            for specification of options.

        Returns
        -------
        datasets, reduction : tuple

        datasets : sequence of ReflectDataset

        reduction : dict
            Contains the following entries:

            - 'x' : np.ndarray
                Q values, shape (N, T).
            - 'x_err' : np.ndarray
                Uncertainty in Q values (FWHM), shape (N, T).
            - 'y' : np.ndarray
                Specular Reflectivity, shape (N, T)
            - 'y_err' : np.ndarray
                Uncertainty in specular reflectivity (SD), shape (N, T)
            - 'omega' : np.ndarray
                Angle of incidence, shape (N, T)
            - 'm_ref' : np.ndarray
                Offspecular reflectivity map, shape (N, T, Y)
            - 'm_ref_err' : np.ndarray
                uncertainty in offspecular reflectivity, shape (N, T, Y)
            - 'm_qz' : np.ndarray
                Qz for offspecular map, shape (N, T, Y)
            - 'm_qx' : np.ndarray
                Qx for offspecular map, shape (N, T, Y)
            - 'n_spectra' : int
                number of reflectivity spectra
            - 'datafile_number' : int
                run number for the reflected beam
            - 'fname' : list
                the saved filenames

        N corresponds to the number of spectra
        T corresponds to the number of Q (wavelength) bins
        Y corresponds to the number of y pixels on the detector.

        Notes
        -----
        All the values returned from this method are also contained as instance
        attributes for this object.

        Examples
        --------

        >>> from refnx.reduce import PlatypusReduce
        >>> # set up with a direct beam
        >>> reducer = PlatypusReduce('PLP0000711.nx.hdf')
        >>> datasets, reduction = reducer.reduce('PLP0000708.nx.hdf',
        ...                                      rebin_percent=3.)

        """
        # Ensure 'polarised' reduction option is initialized
        if "polarised" not in reduction_options:
            reduction_options["polarised"] = False

        reflect_keywords = reduction_options.copy()
        direct_keywords = reduction_options.copy()

        # get the direct beam spectrum
        direct_keywords["direct"] = True
        direct_keywords["integrate"] = -1
        if (
            "peak_pos" in direct_keywords
            and hasattr(direct_keywords["peak_pos"], "len")
            and len(direct_keywords["peak_pos"]) == 2
        ):
            # don't use a user specified peak_pos for direct and reflected
            # beams, only for the reflected beam. Leave the computer to find
            # the direct beam pos. Alternatively one can use the manual beam
            # finder
            direct_keywords.pop("peak_pos")

        if "eventmode" in direct_keywords:
            direct_keywords.pop("eventmode")

        if "event_filter" in direct_keywords:
            direct_keywords.pop("event_filter")

        # If polarised, process direct beam but keep the corrected spectra
<<<<<<< HEAD
        if direct_keywords["polarised"] is True:
=======
        if direct_keywords["polarised"]:
>>>>>>> 03d675f3
            polcorr = self.direct_beam.m_spec_polcorr
            self.direct_beam.process(**direct_keywords)
            self.direct_beam.m_spec_polcorr = polcorr
        else:
            self.direct_beam.process(**direct_keywords)

        # get the reflected beam spectrum
        reflect_keywords["direct"] = False
        if isinstance(reflect, ReflectNexus):
            self.reflected_beam = reflect
        elif type(reflect) is str:
            reflect = os.path.join(self.data_folder, reflect)
            self.reflected_beam = self.reflect_klass(reflect)
        else:
            self.reflected_beam = self.reflect_klass(reflect)

        # Got to use the same wavelength bins as the direct spectrum.
        # done this way around to save processing direct beam over and over
        reflect_keywords["wavelength_bins"] = self.direct_beam.m_lambda_hist[0]

        # If polarised, process reflected beam but keep the corrected spectra
<<<<<<< HEAD
        if reflect_keywords["polarised"] is True:
=======
        if reflect_keywords["polarised"]:
>>>>>>> 03d675f3
            polcorr = self.reflected_beam.m_spec_polcorr
            self.reflected_beam.process(**reflect_keywords)
            self.reflected_beam.m_spec_polcorr = polcorr
            self.save = save
            dataset, reduction = self._reduce_single_angle(scale, pol=True)
        else:
            self.reflected_beam.process(**reflect_keywords)
            self.save = save
            dataset, reduction = self._reduce_single_angle(scale, pol=False)
        return dataset, reduction

    def data(self, scanpoint=0):
        """
        The specular reflectivity

        Parameters
        ----------
        scanpoint: int
            Find a particular specular reflectivity image. scanpoints upto
            `self.n_spectra - 1` can be specified.

        Returns
        -------
        (Q, R, dR, dQ): np.ndarray tuple
            dR is standard deviation, dQ is FWHM
        """
        return (
            self.x[scanpoint],
            self.y[scanpoint],
            self.y_err[scanpoint],
            self.x_err[scanpoint],
        )

    def data2d(self, scanpoint=0):
        """
        The offspecular data

        Parameters
        ----------
        scanpoint: int
            Find a particular offspecular image. scanpoints upto
            self.n_spectra - 1 can be specified.

        Returns
        -------
        (Qz, Qx, R, dR): np.ndarrays
        """

        return (
            self.m_qz[scanpoint],
            self.m_qx[scanpoint],
            self.m_ref[scanpoint],
            self.m_ref_err[scanpoint],
        )

    def scale(self, scale):
        """
        Divides the reflectivity values by this scale factor

        Parameters
        ----------
        scale: float
            Divides the reflectivity values by a constant amount
        """
        self.m_ref /= scale
        self.m_ref_err /= scale
        self.y /= scale
        self.y_err /= scale

    def write_offspecular(self, f, scanpoint=0):
        d = dict()
        d["time"] = strftime("%a, %d %b %Y %H:%M:%S +0000", gmtime())
        d["_rnumber"] = self.reflected_beam.datafile_number
        d["_numpointsz"] = np.size(self.m_ref, 1)
        d["_numpointsy"] = np.size(self.m_ref, 2)

        s = string.Template(_template_ref_xml)

        # filename = 'off_PLP{:07d}_{:d}.xml'.format(self._rnumber, index)
        d["_r"] = repr(self.m_ref[scanpoint].tolist()).strip(",[]")
        d["_qz"] = repr(self.m_qz[scanpoint].tolist()).strip(",[]")
        d["_dr"] = repr(self.m_ref_err[scanpoint].tolist()).strip(",[]")
        d["_qx"] = repr(self.m_qx[scanpoint].tolist()).strip(",[]")

        thefile = s.safe_substitute(d)

        with possibly_open_file(f, "wb") as g:
            if "b" in g.mode:
                thefile = thefile.encode("utf-8")

            g.write(thefile)
            g.truncate()


class PlatypusReduce(ReflectReduce):
    """
    Reduces Platypus reflectometer data to give the specular reflectivity.
    Offspecular data maps are also produced.

    Parameters
    ----------
    direct : string, hdf5 file-handle or PlatypusNexus object
        A string containing the path to the direct beam hdf5 file,
        the hdf5 file itself, or a PlatypusNexus object.
    data_folder : str, optional
        Where is the raw data stored?

    Examples
    --------

    >>> from refnx.reduce import PlatypusReduce
    >>> reducer = PlatypusReduce('PLP0000711.nx.hdf')
    >>> datasets, reduced = reducer.reduce('PLP0000711.nx.hdf',
    ...                                    rebin_percent=2)

    """

    def __init__(self, direct, data_folder=None, **kwds):

        super(PlatypusReduce, self).__init__(
            direct, "PLP", data_folder=data_folder
        )

    def _reduce_single_angle(self, scale=1, pol=False):
        """
        Reduce a single angle.
        """
        n_spectra = self.reflected_beam.n_spectra
        n_tpixels = np.size(self.reflected_beam.m_topandtail, 1)
        n_ypixels = np.size(self.reflected_beam.m_topandtail, 2)

        # calculate omega and two_theta depending on the mode.
        mode = self.reflected_beam.mode

        # we'll need the wavelengths to calculate Q.
        wavelengths = self.reflected_beam.m_lambda
        m_twotheta = np.zeros((n_spectra, n_tpixels, n_ypixels))

        detector_z_difference = (
            self.reflected_beam.detector_z - self.direct_beam.detector_z
        )

        beampos_z_difference = (
            self.reflected_beam.m_beampos - self.direct_beam.m_beampos
        )

        Y_PIXEL_SPACING = self.reflected_beam.cat.qz_pixel_size[0]

        total_z_deflection = (
            detector_z_difference + beampos_z_difference * Y_PIXEL_SPACING
        )

        if mode in ["FOC", "POL", "POLANAL", "MT"]:
            # omega_nom.shape = (N, )
            omega_nom = np.degrees(
                np.arctan(total_z_deflection / self.reflected_beam.detector_y)
                / 2.0
            )

            """
            Wavelength specific angle of incidence correction
            This involves:
            1) working out the trajectory of the neutrons through the
            collimation system.
            2) where those neutrons intersect the sample.
            3) working out the elevation of the neutrons when they hit the
            sample.
            4) correcting the angle of incidence.
            """
            speeds = general.wavelength_velocity(wavelengths)
            collimation_distance = self.reflected_beam.cat.collimation_distance
            s2_sample_distance = (
                self.reflected_beam.cat.sample_distance
                - self.reflected_beam.cat.slit2_distance
            )

            # work out the trajectories of the neutrons for them to pass
            # through the collimation system.
            trajectories = find_trajectory(
                collimation_distance / 1000.0, 0, speeds
            )

            # work out where the beam hits the sample
            res = parabola_line_intersection_point(
                s2_sample_distance / 1000,
                0,
                trajectories,
                speeds,
                omega_nom[:, np.newaxis],
            )
            intersect_x, intersect_y, x_prime, elevation = res

            # correct the angle of incidence with a wavelength dependent
            # elevation.
            omega_corrected = omega_nom[:, np.newaxis] - elevation

            m_twotheta += np.arange(n_ypixels * 1.0)[np.newaxis, np.newaxis, :]
            m_twotheta -= self.direct_beam.m_beampos[:, np.newaxis, np.newaxis]
            m_twotheta *= Y_PIXEL_SPACING
            m_twotheta += detector_z_difference
            m_twotheta /= self.reflected_beam.detector_y[
                :, np.newaxis, np.newaxis
            ]
            m_twotheta = np.arctan(m_twotheta)
            m_twotheta = np.degrees(m_twotheta)

            # you may be reflecting upside down, reverse the sign.
            upside_down = np.sign(omega_corrected[:, 0])
            m_twotheta *= upside_down[:, np.newaxis, np.newaxis]
            omega_corrected *= upside_down[:, np.newaxis]

        elif mode in ["SB", "DB"]:
            # the angle of incidence is half the two theta of the reflected
            # beam
            omega = (
                np.arctan(total_z_deflection / self.reflected_beam.detector_y)
                / 2.0
            )

            # work out two theta for each of the detector pixels
            m_twotheta += np.arange(n_ypixels * 1.0)[np.newaxis, np.newaxis, :]
            m_twotheta -= self.direct_beam.m_beampos[:, np.newaxis, np.newaxis]
            m_twotheta += detector_z_difference
            m_twotheta -= self.reflected_beam.detector_y[
                :, np.newaxis, np.newaxis
            ] * np.tan(omega[:, np.newaxis, np.newaxis])

            m_twotheta /= self.reflected_beam.detector_y[
                :, np.newaxis, np.newaxis
            ]
            m_twotheta = np.arctan(m_twotheta)
            m_twotheta += omega[:, np.newaxis, np.newaxis]

            # still in radians at this point
            # add an extra dimension, because omega_corrected needs to be the
            # angle of incidence for each wavelength. I.e. should be
            # broadcastable to (N, T)
            omega_corrected = np.degrees(omega)[:, np.newaxis]
            m_twotheta = np.degrees(m_twotheta)

        """
        --Specular Reflectivity--
        Use the (constant wavelength) spectra that have already been integrated
        over 2theta (in processnexus) to calculate the specular reflectivity.
        Beware: this is because m_topandtail has already been divided through
        by monitor counts and error propagated (at the end of processnexus).
        Thus, the 2theta pixels are correlated to some degree. If we use the 2D
        plot to calculate reflectivity
        (sum {Iref_{2theta, lambda}}/I_direct_{lambda}) then the error bars in
        the reflectivity turn out much larger than they should be.
        """
        ydata, ydata_sd = EP.EPdiv(
            self.reflected_beam.m_spec,
            self.reflected_beam.m_spec_sd,
            self.direct_beam.m_spec,
            self.direct_beam.m_spec_sd,
        )
<<<<<<< HEAD
        if pol is True:
            print("Reducing polarisation-corrected data")
            if (self.reflected_beam.m_spec_polcorr.all() == 0
                    or self.direct_beam.m_spec_polcorr.all() == 0):
=======
        if pol:
            print("Reducing polarisation-corrected data")
            if (
                self.reflected_beam.m_spec_polcorr.all() == 0
                or self.direct_beam.m_spec_polcorr.all() == 0
            ):
>>>>>>> 03d675f3
                AttributeError(
                    "Error: flagged as polarised but no "
                    "corrected spectra in PlatypusNexus file!"
                )
            else:
                ydata, ydata_sd = EP.EPdiv(
                    self.reflected_beam.m_spec_polcorr,
                    self.reflected_beam.m_spec_sd,
                    self.direct_beam.m_spec_polcorr,
                    self.direct_beam.m_spec_sd,
                )
        # calculate the 1D Qz values.
        xdata = general.q(omega_corrected, wavelengths)
        xdata_sd = (
            self.reflected_beam.m_lambda_fwhm / self.reflected_beam.m_lambda
        ) ** 2
        xdata_sd += (
            self.reflected_beam.domega[:, np.newaxis] / omega_corrected
        ) ** 2
        xdata_sd = np.sqrt(xdata_sd) * xdata

        """
        ---Offspecular reflectivity---
        normalise the counts in the reflected beam by the direct beam
        spectrum this gives a reflectivity. Also propagate the errors,
        leaving the fractional variance (dr/r)^2.
        --Note-- that adjacent y-pixels (same wavelength) are correlated in
        this treatment, so you can't just sum over them.
        i.e. (c_0 / d) + ... + c_n / d) != (c_0 + ... + c_n) / d
        """
        m_ref, m_ref_sd = EP.EPdiv(
            self.reflected_beam.m_topandtail,
            self.reflected_beam.m_topandtail_sd,
            self.direct_beam.m_spec[:, :, np.newaxis],
            self.direct_beam.m_spec_sd[:, :, np.newaxis],
        )

        # you may have had divide by zero's.
        m_ref = np.where(np.isinf(m_ref), 0, m_ref)
        m_ref_sd = np.where(np.isinf(m_ref_sd), 0, m_ref_sd)

        # calculate the Q values for the detector pixels.  Each pixel has
        # different 2theta and different wavelength, ASSUME that they have the
        # same angle of incidence
        qx, qy, qz = general.q2(
            omega_corrected[:, :, np.newaxis],
            m_twotheta,
            0,
            wavelengths[:, :, np.newaxis],
        )

        reduction = {}
        reduction["x"] = self.x = xdata
        reduction["x_err"] = self.x_err = xdata_sd
        reduction["y"] = self.y = ydata / scale
        reduction["y_err"] = self.y_err = ydata_sd / scale
        reduction["omega"] = omega_corrected
        reduction["m_twotheta"] = m_twotheta
        reduction["m_ref"] = self.m_ref = m_ref
        reduction["m_ref_err"] = self.m_ref_err = m_ref_sd
        reduction["qz"] = self.m_qz = qz
        reduction["qx"] = self.m_qx = qx
        reduction["nspectra"] = self.n_spectra = n_spectra
        reduction["start_time"] = self.reflected_beam.start_time
        reduction[
            "datafile_number"
        ] = self.datafile_number = self.reflected_beam.datafile_number

        fnames = []
        datasets = []
        datafilename = self.reflected_beam.datafilename
        datafilename = os.path.basename(datafilename.split(".nx.hdf")[0])

        for i in range(n_spectra):
            data_tup = self.data(scanpoint=i)
            datasets.append(ReflectDataset(data_tup))

        if self.save:
            for i, dataset in enumerate(datasets):
                fname = "{0}_{1}.dat".format(datafilename, i)
                fnames.append(fname)
                with open(fname, "wb") as f:
                    dataset.save(f)

                fname = "{0}_{1}.xml".format(datafilename, i)
                with open(fname, "wb") as f:
                    dataset.save_xml(f, start_time=reduction["start_time"][i])

        reduction["fname"] = fnames
        return datasets, deepcopy(reduction)


class SpatzReduce(ReflectReduce):
    """
    Reduces Spatz reflectometer data to give the specular reflectivity.
    Offspecular data maps are also produced.

    Parameters
    ----------
    direct : string, hdf5 file-handle or SpatzNexus object
        A string containing the path to the direct beam hdf5 file,
        the hdf5 file itself, or a SpatzNexus object.
    data_folder : str, optional
        Where is the raw data stored?

    Examples
    --------

    >>> from refnx.reduce import SpatzReduce
    >>> reducer = SpatzReduce('SPZ0000711.nx.hdf')
    >>> datasets, reduced = reducer.reduce('SPZ0000711.nx.hdf',
    ...                                    rebin_percent=2)

    """

    def __init__(self, direct, data_folder=None, **kwds):
        super(SpatzReduce, self).__init__(
            direct, "SPZ", data_folder=data_folder
        )

    def _reduce_single_angle(self, scale=1):
        """
        Reduce a single angle.
        """
        n_spectra = self.reflected_beam.n_spectra
        n_tpixels = np.size(self.reflected_beam.m_topandtail, 1)
        n_xpixels = np.size(self.reflected_beam.m_topandtail, 2)

        # we'll need the wavelengths to calculate Q.
        wavelengths = self.reflected_beam.m_lambda
        m_twotheta = np.zeros((n_spectra, n_tpixels, n_xpixels))

        detrot_difference = (
            self.reflected_beam.detector_z - self.direct_beam.detector_z
        )

        # difference in pixels between reflected position and direct beam
        # at the two different detrots.
        QZ_PIXEL_SPACING = self.reflected_beam.cat.qz_pixel_size[0]
        dy = self.reflected_beam.detector_y

        # convert that pixel difference to angle (in small angle approximation)
        # higher `som` leads to lower m_beampos. i.e. higher two theta
        # is at lower pixel values
        beampos_2theta_diff = -(
            self.reflected_beam.m_beampos - self.direct_beam.m_beampos
        )
        beampos_2theta_diff *= QZ_PIXEL_SPACING / dy[0]
        beampos_2theta_diff = np.degrees(beampos_2theta_diff)

        total_2theta_deflection = detrot_difference + beampos_2theta_diff

        # omega_nom.shape = (N, )
        omega_nom = total_2theta_deflection / 2.0
        omega_corrected = omega_nom[:, np.newaxis]

        m_twotheta += np.arange(n_xpixels * 1.0)[np.newaxis, np.newaxis, :]
        m_twotheta -= self.direct_beam.m_beampos[:, np.newaxis, np.newaxis]
        # minus sign in following line because higher two theta is at lower
        # pixel values
        m_twotheta *= -QZ_PIXEL_SPACING / dy[:, np.newaxis, np.newaxis]
        m_twotheta = np.degrees(m_twotheta)
        m_twotheta += detrot_difference

        # you may be reflecting upside down, reverse the sign.
        upside_down = np.sign(omega_corrected[:, 0])
        m_twotheta *= upside_down[:, np.newaxis, np.newaxis]
        omega_corrected *= upside_down[:, np.newaxis]

        """
        --Specular Reflectivity--
        Use the (constant wavelength) spectra that have already been integrated
        over 2theta (in processnexus) to calculate the specular reflectivity.
        Beware: this is because m_topandtail has already been divided through
        by monitor counts and error propagated (at the end of processnexus).
        Thus, the 2theta pixels are correlated to some degree. If we use the 2D
        plot to calculate reflectivity
        (sum {Iref_{2theta, lambda}}/I_direct_{lambda}) then the error bars in
        the reflectivity turn out much larger than they should be.
        """
        ydata, ydata_sd = EP.EPdiv(
            self.reflected_beam.m_spec,
            self.reflected_beam.m_spec_sd,
            self.direct_beam.m_spec,
            self.direct_beam.m_spec_sd,
        )

        # calculate the 1D Qz values.
        xdata = general.q(omega_corrected, wavelengths)
        xdata_sd = (
            self.reflected_beam.m_lambda_fwhm / self.reflected_beam.m_lambda
        ) ** 2
        xdata_sd += (
            self.reflected_beam.domega[:, np.newaxis] / omega_corrected
        ) ** 2
        xdata_sd = np.sqrt(xdata_sd) * xdata

        """
        ---Offspecular reflectivity---
        normalise the counts in the reflected beam by the direct beam
        spectrum this gives a reflectivity. Also propagate the errors,
        leaving the fractional variance (dr/r)^2.
        --Note-- that adjacent y-pixels (same wavelength) are correlated in
        this treatment, so you can't just sum over them.
        i.e. (c_0 / d) + ... + c_n / d) != (c_0 + ... + c_n) / d
        """
        m_ref, m_ref_sd = EP.EPdiv(
            self.reflected_beam.m_topandtail,
            self.reflected_beam.m_topandtail_sd,
            self.direct_beam.m_spec[:, :, np.newaxis],
            self.direct_beam.m_spec_sd[:, :, np.newaxis],
        )

        # you may have had divide by zero's.
        m_ref = np.where(np.isinf(m_ref), 0, m_ref)
        m_ref_sd = np.where(np.isinf(m_ref_sd), 0, m_ref_sd)

        # calculate the Q values for the detector pixels.  Each pixel has
        # different 2theta and different wavelength, ASSUME that they have the
        # same angle of incidence
        qx, qy, qz = general.q2(
            omega_corrected[:, :, np.newaxis],
            m_twotheta,
            0,
            wavelengths[:, :, np.newaxis],
        )

        reduction = {}
        reduction["x"] = self.x = xdata
        reduction["x_err"] = self.x_err = xdata_sd
        reduction["y"] = self.y = ydata / scale
        reduction["y_err"] = self.y_err = ydata_sd / scale
        reduction["omega"] = omega_corrected
        reduction["m_twotheta"] = m_twotheta
        reduction["m_ref"] = self.m_ref = m_ref
        reduction["m_ref_err"] = self.m_ref_err = m_ref_sd
        reduction["qz"] = self.m_qz = qz
        reduction["qx"] = self.m_qx = qx
        reduction["nspectra"] = self.n_spectra = n_spectra
        reduction["start_time"] = self.reflected_beam.start_time
        reduction[
            "datafile_number"
        ] = self.datafile_number = self.reflected_beam.datafile_number

        fnames = []
        datasets = []
        datafilename = self.reflected_beam.datafilename
        datafilename = os.path.basename(datafilename.split(".nx.hdf")[0])

        for i in range(n_spectra):
            data_tup = self.data(scanpoint=i)
            datasets.append(ReflectDataset(data_tup))

        if self.save:
            for i, dataset in enumerate(datasets):
                fname = "{0}_{1}.dat".format(datafilename, i)
                fnames.append(fname)
                with open(fname, "wb") as f:
                    dataset.save(f)

                fname = "{0}_{1}.xml".format(datafilename, i)
                with open(fname, "wb") as f:
                    dataset.save_xml(f, start_time=reduction["start_time"][i])

        reduction["fname"] = fnames
        return datasets, deepcopy(reduction)


def reduce_stitch(
    reflect_list,
    direct_list,
    data_folder=None,
    prefix="PLP",
    trim_trailing=True,
    save=True,
    scale=1.0,
    reduction_options=None,
):
    """
    Reduces a list of reflected beam run numbers and a list of corresponding
    direct beam run numbers from the Platypus/Spatz reflectometers. If there
    are multiple reflectivity files they are spliced together.

    Parameters
    ----------
    reflect_list : list
        Reflected beam run numbers, e.g. `[708, 709, 710]`
        708 corresponds to the file PLP0000708.nx.hdf.
    direct_list : list
        Direct beam run numbers, e.g. `[711, 711, 711]`
    data_folder : str, optional
        Where is the raw data stored?
    prefix : str, optional
        The instrument filename prefix.
    trim_trailing : bool, optional
        When datasets are spliced together do you want to remove points in the
        overlap region from the preceding dataset?
    save : bool, optional
        If `True` then the spliced file is written to a file (in the working
        directory) with a name like: `c_PLP0000708.dat`.
    scale : float, optional
        Scales the data by this value.
    reduction_options : None, dict, or list of dict, optional
        Options passed directly to `refnx.reduce.PlatypusNexus.process`,
        for processing of individual spectra. Look at that method docstring
        for specification of options. If an individual dict then the same
        options are used to process all datasets. A list (or sequence) of
        dict can be used to specify different options for each datasets. If
        None, then a default set of reduction options will be used.

    Returns
    -------
    combined_dataset, reduced_filename : refnx.dataset.ReflectDataset, str
        The combined dataset and the file name of the reduced data, if it was
        saved. If it wasn't saved `reduced_filename` is `None`.

    Notes
    -----
    The `prefix` is used to specify the run numbers to a filename.
    For example a run number of 10, and a prefix of `PLP` resolves to a
    NeXus filename of 'PLP0000010.nx.hdf'.

    Examples
    --------

    >>> from refnx.reduce import reduce_stitch
    >>> dataset, fname = reduce_stitch([708, 709, 710],
    ...                                [711, 711, 711],
    ...                                reduction_options={"rebin_percent": 2})

    """
    options = [ReductionOptions()] * len(reflect_list)
    try:
        if reduction_options is not None:
            options = []
            for i in range(len(reflect_list)):
                if isinstance(reduction_options[i], dict):
                    options.append(reduction_options[i])
                else:
                    options.append(ReductionOptions())
    except KeyError:
        # reduction_options may be an individual dict
        if isinstance(reduction_options, dict):
            options = [reduction_options] * len(reflect_list)

    # now reduce all the files.
    zipped = zip(reflect_list, direct_list, options)

    combined_dataset = ReflectDataset()

    if data_folder is None:
        data_folder = os.getcwd()

    if prefix == "PLP":
        reducer_klass = PlatypusReduce
    elif prefix == "SPZ":
        reducer_klass = SpatzReduce
    else:
        raise ValueError("Incorrect prefix specified")

    for index, val in enumerate(zipped):
        reflect_datafile = os.path.join(
            data_folder, number_datafile(val[0], prefix=prefix)
        )
        direct_datafile = os.path.join(
            data_folder, number_datafile(val[1], prefix=prefix)
        )

        reducer = reducer_klass(direct_datafile)
        datasets, fnames = reducer.reduce(
            reflect_datafile, save=save, **val[2]
        )

        if not index:
            datasets[0].scale(scale)

        combined_dataset.add_data(
            datasets[0].data, requires_splice=True, trim_trailing=trim_trailing
        )

    fname_dat = None

    if save:
        # this will give us <fname>.nx.hdf
        # if reflect_list was an integer you'll get PLP0000708.nx.hdf
        fname = number_datafile(reflect_list[0], prefix=prefix)
        # now chop off .nx.hdf extension
        fname = basename_datafile(fname)

        fname_dat = "c_{0}.dat".format(fname)
        with open(fname_dat, "wb") as f:
            combined_dataset.save(f)
        fname_xml = "c_{0}.xml".format(fname)
        with open(fname_xml, "wb") as f:
            combined_dataset.save_xml(f)

    return combined_dataset, fname_dat


class AutoReducer(object):
    """
    Auto-reduces reflectometry data.

    Watches a datafolder for new/modified NeXUS files and reduces them.

    Parameters
    ----------
    direct_beams: list of {str, h5data}
        list of str, or list of h5py file handles pointing to
        direct beam runs

    scale: float or array-like
        Scale factors corresponding to each direct beam.

    reduction_options: dict, or list of dict
        Specifies the reduction options for each of the direct beams.
        A default set of options is provided by
        `refnx.reduce.ReductionOptions`.

    data_folder: {str, Path}
        Path to the data folder containing the data to be reduced.

    Notes
    -----
    Requires that the 'watchdog' package be installed. Starts two threads that
    are responsible for doing the reduction.
    """

    def __init__(
        self, direct_beams, scale=1, reduction_options=None, data_folder="."
    ):
        from watchdog.observers import Observer
        from refnx.reduce._auto_reduction import NXEH

        self.data_folder = data_folder

        # deal with reduction options first
        options = [ReductionOptions()] * len(direct_beams)
        try:
            if reduction_options is not None:
                options = []
                for i in range(len(direct_beams)):
                    if isinstance(reduction_options[i], dict):
                        options.append(reduction_options[i])
                    else:
                        options.append(ReductionOptions())
        except KeyError:
            # reduction_options may be an individual dict
            if isinstance(reduction_options, dict):
                options = [reduction_options] * len(direct_beams)

        # deal with scale factors
        scale_factors = np.broadcast_to(scale, len(direct_beams))
        scale_factors = scale_factors.astype(np.float)

        zipped = zip(direct_beams, options, scale_factors)

        # work out what type of instrument you have
        d0 = direct_beams[0]
        self.redn_klass = PlatypusReduce
        self.reflect_klass = PlatypusNexus
        if (isinstance(d0, str) and d0.startswith("SPZ")) or (
            isinstance(d0, h5py.File) and d0.filename.startswith("SPZ")
        ):
            self.redn_klass = SpatzReduce
            self.reflect_klass = SpatzNexus

        self.direct_beams = {}
        for direct_beam, ro, scale_factor in zipped:
            rn = self.reflect_klass(direct_beam)
            db = self.redn_klass(rn)
            fname = os.path.basename(rn.cat.filename)
            self.direct_beams[fname] = {
                "reflectnexus": rn,
                "reducer": db,
                "collimation": np.r_[rn.cat.ss_coll1, rn.cat.ss_coll2],
                "reduction_options": ro,
                "scale": scale_factor,
            }

        self.redn_cache = {}
        self._redn_cache_tbl = pd.DataFrame(
            columns=["fname", "sample_name", "omega"]
        )

        # start watching the data_folder
        self.queue = Queue()

        event_handler = NXEH(self.queue)
        observer = Observer()
        observer.schedule(event_handler, path=self.data_folder)
        observer.start()

        self.worker = Thread(target=self)
        self.worker.setDaemon(True)
        self.worker.start()

    def __call__(self):
        while True:
            if not self.queue.empty():
                # file might still be being written by SICS? allow a bit of
                # time for it to complete.
                time.sleep(1.5)

                event = self.queue.get()
                # print(event.src_path)
                rb = self.reflect_klass(event.src_path)
                fname = os.path.basename(rb.cat.filename)
                db = self.match_direct_beam(rb)

                if db is not None:
                    # the reduction
                    entry = self.direct_beams[db]
                    reducer = entry["reducer"]
                    opts = entry["reduction_options"]
                    scale = entry["scale"]
                    try:
                        datasets, _ = reducer.reduce(rb, scale=scale, **opts)
                    except Exception as e:
                        # don't want to stop reducing if there is an error
                        # somewhere
                        print(e)
                        continue

                    print(f"Reduced: {fname}")

                    for i, dataset in enumerate(datasets):
                        dataset.filename = f"{fname.rstrip('.nx.hdf')}_{i}.dat"

                    # save the reduced files in a cache
                    sample_name = rb.cat.sample_name.tobytes()
                    sample_name = sample_name.decode("utf-8")[:-1]

                    omega = float(rb.cat.omega[0])
                    self.redn_cache[fname] = {
                        "datasets": datasets,
                        "sample_name": sample_name,
                        "omega": omega,
                    }

                    data = {
                        "fname": [fname],
                        "sample_name": [sample_name],
                        "omega": omega,
                    }
                    if not self._redn_cache_tbl.fname.str.match(fname).any():
                        # see if the entry is already in the _redn_cache_tbl
                        # if it is, then you don't want to add it again
                        entry = pd.DataFrame(data=data)
                        self._redn_cache_tbl = self._redn_cache_tbl.append(
                            entry
                        )

                    # now splice matching datasets
                    ds = self.match_datasets(self.redn_cache[fname])
                    if len(ds) > 1:
                        try:
                            c = self.splice_datasets(ds)
                        except Exception as e:
                            print(e)
                            continue
                        print(
                            f"Combined into: {c}, {[d.filename for d in ds]}"
                        )
            else:
                time.sleep(5.0)

    def match_direct_beam(self, rb):
        """
        Finds the direct beam associated with a reflection measurement.
        Matching is done by finding identical collimation conditions.

        Parameters
        ----------
        rb: {PlatypusNexus, SpatzNexus}
            The reflectometry run.

        Returns
        -------
        db: str
            The direct beam file name that matches the reflection measurement
            This is used to look up an entry in `AutoReducer.direct_beams`.
        """
        # the reflected-direct beam match is done via slit sizes
        # (not infallible)
        collimation = np.r_[rb.cat.ss_coll1, rb.cat.ss_coll2]
        for k, v in self.direct_beams.items():
            if np.allclose(collimation, v["collimation"], atol=0.01):
                return k
        return None

    def match_datasets(self, dct):
        """
        Finds all the datasets in `AutoReducer.redn_cache` that share an
        *identical* `dct["sample_name"]`, but may have been measured at
        different angles.

        Parameters
        ----------
        dct: dict
            dct.keys() = ["fname", "sample_name", "omega"]

        Returns
        -------
        datasets: list of `refnx.dataset.Data1D`
            Datasets that share the same sample_name as `dct['sample_name']`
        """
        tbl = self._redn_cache_tbl
        # exact match
        fnames = tbl.fname[
            tbl.sample_name.str.match(f"^{dct['sample_name']}$")
        ]
        datasets = [self.redn_cache[fname]["datasets"][0] for fname in fnames]

        return datasets

    def splice_datasets(self, ds):
        """
        Combines datasets together.

        Parameters
        ----------
        ds: list of `refnx.dataset.Data1D`
            The datasets to splice together.

        Returns
        -------
        fname: str
            The name of the combined dataset

        Notes
        -----
        The combined dataset is saved as `f"c_{d.filename}.dat"`,
        where d is the dataset with the lowest average Q value
        from ds.
        """
        appended_ds = ReflectDataset()

        datasets = []
        average_q = []
        for d in ds:
            dataset = ReflectDataset(d)
            average_q.append(np.mean(dataset.x))
            datasets.append(dataset)

        idxs = np.argsort(average_q)
        # sort datasets according to average Q.
        datasets = [d for _, d in sorted(zip(idxs, datasets))]

        for dataset in datasets:
            appended_ds += dataset

        fname = datasets[0].filename.rstrip(".dat")
        fname = fname.split("_")[0]
        fname = f"c_{fname}.dat"
        appended_ds.save(fname)
        return fname


<<<<<<< HEAD
class PolarisedReduce(object):
    """
    Corrects reflected spectra for polarisation efficiency, and
    reduces the data with direct beams.

    Parameters
    ----------
    direct_beams: list of {str, h5data}
        list of str, or list of h5py file handles pointing to
        direct beam runs for each spin channel at the first angle

    scale: float or array-like
        Scale factors corresponding to each direct beam.

    reduction_options: dict, or list of dict
        Specifies the reduction options for each of the direct beams.
        A default set of options is provided by
        `refnx.reduce.ReductionOptions`.

    data_folder: {str, Path}
        Path to the data folder containing the data to be reduced.

    """

    def __init__(self, direct_beams, reduction_options=None, data_folder=None):
        
        self.data_folder = data_folder
       
        self.direct_beams = SpinSet(direct_beams, direct=True)



        if not pp or not mm:
            raise ValueError(
        "Need at least non-spin-flip channels for PolarisedReduce"
            )

        # deal with reduction options first
        options = [ReductionOptions()] * len(direct_beams)
        try:
            if reduction_options is not None:
                options = []
                for i in range(len(direct_beams)):
                    if isinstance(reduction_options[i], dict):
                        options.append(reduction_options[i])
                    else:
                        options.append(ReductionOptions())
        except KeyError:
            # reduction_options may be an individual dict
            if isinstance(reduction_options, dict):
                options = [reduction_options] * len(direct_beams)
        

=======
>>>>>>> 03d675f3
def _check_spin_channel(data, channel):
    """
    Checks that the data measured corresponds
    to the correct spin channel

    Parameters
    ----------
    data : PlatypusNexus object
        Polarised spectra for a given spin channel
<<<<<<< HEAD
    channel : SpinChannel Enum object
=======
    channel : tuple
>>>>>>> 03d675f3
        nominal spin channel - (0,0), (0,1), (1,0), or (1,1)

    Output: Boolean value.
        True if spin channel matches flipper settings
        in data, and false if not.
    """

<<<<<<< HEAD
    if data.spin_state == channel:
=======
    if (data.cat.pol_flip_status == channel[0]) and (
        data.cat.anal_flip_status == channel[1]
    ):
>>>>>>> 03d675f3
        return True
    else:
        return False


<<<<<<< HEAD
def polarised_correction(
    I00=None, I01=None, I10=None, I11=None, reduction_options=None
=======
def get_spin_channel(data):
    """
    Returns measured spin channel based on the incident
    and reflected flipper statuses

    Input: PlatypusNexus object

    Output: Tuple, (0,0), (0,1), (1,0), (1,1)
    based off flipper statuses
    """
    return (data.cat.pol_flip_status, data.cat.anal_flip_status)


def polarised_correction(
    mm=None, mp=None, pm=None, pp=None, reduction_options=None
>>>>>>> 03d675f3
):
    """
    Applies polarisation efficiency correction to a
    set of polarised PlatypusNexus objects.

    Parameters
    ----------
<<<<<<< HEAD
    I00 : PlatypusNexus object
        Polarised spectra for ++ spin channel
    I01 : PlatypusNexus object or None
        Polarised spectra for +- spin channel
    I10 : PlatypusNexus object or None
        Polarised spectra for -+ spin channel
    I11 : PlatypusNexus object
=======
    pp : PlatypusNexus object
        Polarised spectra for ++ spin channel
    pm : PlatypusNexus object
        Polarised spectra for +- spin channel
    mp : PlatypusNexus object
        Polarised spectra for -+ spin channel
    mm : PlatypusNexus object
>>>>>>> 03d675f3
        Polarised spectra for -- spin channel

    Returns
    -------
<<<<<<< HEAD
    mm, mp, pm, pp  :   PlatypusNexus or None,
=======
    I00, I01, I10, I11 : PlatypusNexus or None,
>>>>>>> 03d675f3
                        PlatypusNexus or None,
                        PlatypusNexus or None,
                        PlatypusNexus or None
    The corrected datasets within the PlatypusNexus
    object, if the spin channel was measured
    """

    # Check that the input spin channels match the
    # flipper settings for those spin cross sections
<<<<<<< HEAD
    if (I11 is not None and _check_spin_channel(I11, SpinChannel.UPUP) is False):
        print("Error: Input for ++ channel doesn't match flipper statuses!")
        return -1
    elif (I01 is not None and _check_spin_channel(I01, SpinChannel.DOWNUP) is False):
        print("Error: Input for -+ channel doesn't match flipper statuses!")
        return -1
    elif (I10 is not None and _check_spin_channel(I10, SpinChannel.UPDOWN) is False):
        print("Error: Input for +- channel doesn't match flipper statuses!")
        return -1
    elif (I00 is not None and _check_spin_channel(I00, SpinChannel.DOWNDOWN) is False):
        print("Error: Input for -- channel doesn't match flipper statuses!")
        return -1



=======
    if pp is not None and _check_spin_channel(pp, (1, 1)) is False:
        print("Error: Input for ++ channel doesn't match flipper statuses!")
        return -1
    elif mp is not None and _check_spin_channel(mp, (0, 1)) is False:
        print("Error: Input for -+ channel doesn't match flipper statuses!")
        return -1
    elif pm is not None and _check_spin_channel(pm, (1, 0)) is False:
        print("Error: Input for +- channel doesn't match flipper statuses!")
        return -1
    elif mm is not None and _check_spin_channel(mm, (0, 0)) is False:
        print("Error: Input for -- channel doesn't match flipper statuses!")
        return -1

    # Check if R++ or R-- channel is missing
    if mm is None:
        print("Error: Missing R-- channel")
        return -1
    elif pp is None:
        print("Error: Missing R-- channel")
        return -1
>>>>>>> 03d675f3

    # Initialise reduction options if not passed to function
    if reduction_options is None:
        reduction_options = {
            "background": True,
            "lo_wavelength": 2.5,
            "hi_wavelength": 12.5,
<<<<<<< HEAD
            "polarised": True
        }

    for channel in _not_none(I00, I01, I10, I11):
        if not channel.processed_spectrum:
            channel.process(**reduction_options)

    # Check what combination of spin channels were measured
    if (
        (I00 is not None)
        and (I01 is not None)
        and (I10 is not None)
        and (I11 is not None)
    ):

        mm_spec, mp_spec, pm_spec, pp_spec = correct_POL_efficiencies(
            I11.processed_spectrum['m_lambda'][0],
            I00=I00.processed_spectrum['m_spec'][0],
            I01=I01.processed_spectrum['m_spec'][0],
            I10=I10.processed_spectrum['m_spec'][0],
            I11=I11.processed_spectrum['m_spec'][0]
        )
        I00.processed_spectrum['m_spec_polcorr'] = np.asarray(
            [[val[0] for val in mm_spec]])
        I01.processed_spectrum['m_spec_polcorr'] = np.asarray(
            [[val[0] for val in mp_spec]])
        I10.processed_spectrum['m_spec_polcorr'] = np.asarray(
            [[val[0] for val in pm_spec]])
        I11.processed_spectrum['m_spec_polcorr'] = np.asarray(
            [[val[0] for val in pp_spec]])
    elif I01 is None and I10 is not None:
        print("One spin-flip channel detected. Assuming R+- = R-+.")
        I01 = I10

        mm_spec, mp_spec, pm_spec, pp_spec = correct_POL_efficiencies(
            I11.processed_spectrum['m_lambda'][0],
            I00=I00.processed_spectrum['m_spec'][0],
            I01=I01.processed_spectrum['m_spec'][0],
            I10=I10.processed_spectrum['m_spec'][0],
            I11=I11.processed_spectrum['m_spec'][0]
        )
        I00.processed_spectrum['m_spec_polcorr'] = np.asarray(
            [[val[0] for val in mm_spec]])
        I01.processed_spectrum['m_spec_polcorr'] = np.asarray(
            [[val[0] for val in mp_spec]])
        I10.processed_spectrum['m_spec_polcorr'] = np.asarray(
            [[val[0] for val in pm_spec]])
        I11.processed_spectrum['m_spec_polcorr'] = np.asarray(
            [[val[0] for val in pp_spec]])
    elif I10 is None and I01 is not None:
        print("One spin-flip channel detected. Assuming R+- = R-+.")
        I10 = I01

        mm_spec, mp_spec, pm_spec, pp_spec = correct_POL_efficiencies(
            I11.processed_spectrum['m_lambda'][0],
            I00=I00.processed_spectrum['m_spec'][0],
            I01=I01.processed_spectrum['m_spec'][0],
            I10=I10.processed_spectrum['m_spec'][0],
            I11=I11.processed_spectrum['m_spec'][0]
        )
        I00.processed_spectrum['m_spec_polcorr'] = np.asarray(
            [[val[0] for val in mm_spec]])
        I01.processed_spectrum['m_spec_polcorr'] = np.asarray(
            [[val[0] for val in mp_spec]])
        I10.processed_spectrum['m_spec_polcorr'] = np.asarray(
            [[val[0] for val in pm_spec]])
        I11.processed_spectrum['m_spec_polcorr'] = np.asarray(
            [[val[0] for val in pp_spec]])
    elif I10 is None and I01 is None:
        print("No spin-flip channel detected. Assuming R+- = R-+ = 0")
        I01 = np.zeros_like(I11.processed_spectrum['m_spec'][0])
        I10 = np.zeros_like(I11.processed_spectrum['m_spec'][0])

        mm_spec, mp_spec, pm_spec, pp_spec = correct_POL_efficiencies(
            I11.processed_spectrum['m_lambda'][0],
            I00=I00.processed_spectrum['m_spec'][0],
            I01=I01,
            I10=I10,
            I11=I11.processed_spectrum['m_spec'][0]
        )
        I00.processed_spectrum['m_spec_polcorr'] = np.asarray(
            [[val[0] for val in mm_spec]])
        I01 = None
        I10 = None
        I11.processed_spectrum['m_spec_polcorr'] = np.asarray(
            [[val[0] for val in pp_spec]])
    return I00, I01, I10, I11
=======
            "polarised": True,
        }

    for channel in _not_none(mm, mp, pm, pp):
        if not channel.processed_spectrum:
            channel.process(**reduction_options)

    # Check what combination of spin-flip channels were measured
    if (
        (mm is not None)
        and (mp is not None)
        and (pm is not None)
        and (pp is not None)
    ):
        raw00 = mm
        raw01 = mp
        raw10 = pm
        raw11 = pp
        I00, I01, I10, I11 = correct_POL_efficiencies(
            pp.processed_spectrum["m_lambda"][0],
            I00=raw00.processed_spectrum["m_spec"][0],
            I01=raw01.processed_spectrum["m_spec"][0],
            I10=raw10.processed_spectrum["m_spec"][0],
            I11=raw11.processed_spectrum["m_spec"][0],
        )
        raw00.processed_spectrum["m_spec_polcorr"] = np.asarray(
            [[val[0] for val in I00]]
        )
        raw01.processed_spectrum["m_spec_polcorr"] = np.asarray(
            [[val[0] for val in I01]]
        )
        raw10.processed_spectrum["m_spec_polcorr"] = np.asarray(
            [[val[0] for val in I10]]
        )
        raw11.processed_spectrum["m_spec_polcorr"] = np.asarray(
            [[val[0] for val in I11]]
        )
    elif mp is None and pm is not None:
        print("One spin-flip channel detected. Assuming R+- = R-+.")
        mp = pm
        raw00 = mm
        raw01 = mp
        raw10 = pm
        raw11 = pp
        I00, I01, I10, I11 = correct_POL_efficiencies(
            pp.processed_spectrum["m_lambda"][0],
            I00=raw00.processed_spectrum["m_spec"][0],
            I01=raw01.processed_spectrum["m_spec"][0],
            I10=raw10.processed_spectrum["m_spec"][0],
            I11=raw11.processed_spectrum["m_spec"][0],
        )
        raw00.processed_spectrum["m_spec_polcorr"] = np.asarray(
            [[val[0] for val in I00]]
        )
        raw01.processed_spectrum["m_spec_polcorr"] = np.asarray(
            [[val[0] for val in I01]]
        )
        raw10.processed_spectrum["m_spec_polcorr"] = np.asarray(
            [[val[0] for val in I10]]
        )
        raw11.processed_spectrum["m_spec_polcorr"] = np.asarray(
            [[val[0] for val in I11]]
        )
    elif pm is None and mp is not None:
        print("One spin-flip channel detected. Assuming R+- = R-+.")
        pm = mp
        raw00 = mm
        raw01 = mp
        raw10 = pm
        raw11 = pp
        I00, I01, I10, I11 = correct_POL_efficiencies(
            pp.processed_spectrum["m_lambda"][0],
            I00=raw00.processed_spectrum["m_spec"][0],
            I01=raw01.processed_spectrum["m_spec"][0],
            I10=raw10.processed_spectrum["m_spec"][0],
            I11=raw11.processed_spectrum["m_spec"][0],
        )
        raw00.processed_spectrum["m_spec_polcorr"] = np.asarray(
            [[val[0] for val in I00]]
        )
        raw01.processed_spectrum["m_spec_polcorr"] = np.asarray(
            [[val[0] for val in I01]]
        )
        raw10.processed_spectrum["m_spec_polcorr"] = np.asarray(
            [[val[0] for val in I10]]
        )
        raw11.processed_spectrum["m_spec_polcorr"] = np.asarray(
            [[val[0] for val in I11]]
        )
    elif pm is None and mp is None:
        print("No spin-flip channel detected. Assuming R+- = R-+ = 0")
        mp = np.zeros_like(pp.processed_spectrum["m_spec"][0])
        pm = np.zeros_like(pp.processed_spectrum["m_spec"][0])
        raw00 = mm
        raw01 = mp
        raw10 = pm
        raw11 = pp
        I00, I01, I10, I11 = correct_POL_efficiencies(
            pp.processed_spectrum["m_lambda"][0],
            I00=raw00.processed_spectrum["m_spec"][0],
            I01=raw01,
            I10=raw10,
            I11=raw11.processed_spectrum["m_spec"][0],
        )
        raw00.processed_spectrum["m_spec_polcorr"] = np.asarray(
            [[val[0] for val in I00]]
        )
        raw01 = None
        raw10 = None
        raw11.processed_spectrum["m_spec_polcorr"] = np.asarray(
            [[val[0] for val in I11]]
        )
    return raw00, raw01, raw10, raw11
>>>>>>> 03d675f3


def _not_none(*arrays):
    """
    Returns input if input is not not None
    """
    return [array for array in arrays if array is not None]


def correct_POL_efficiencies(
    wavelength, I00=None, I01=None, I10=None, I11=None
):
    """
    Applies matrix correction of polarisation
    inefficiencies to the measured spectra.

    Parameters
    ----------
<<<<<<< HEAD
    I00 : PlatypusNexus object
        Polarised spectra for ++ spin channel
    I01 : PlatypusNexus object
        Polarised spectra for +- spin channel
    I10 : PlatypusNexus object
        Polarised spectra for -+ spin channel
    I11 : PlatypusNexus object
=======
    pp : PlatypusNexus object
        Polarised spectra for ++ spin channel
    pm : PlatypusNexus object
        Polarised spectra for +- spin channel
    mp : PlatypusNexus object
        Polarised spectra for -+ spin channel
    mm : PlatypusNexus object
>>>>>>> 03d675f3
        Polarised spectra for -- spin channel

    Returns
    -------
<<<<<<< HEAD
    mm, mp, pm, pp : PlatypusNexus object
=======
    I00, I01, I10, I11 : PlatypusNexus object
>>>>>>> 03d675f3
    with the efficiency-corrected spectrum
    """
    # The values used below are from Thomas Saerbeck's initial
    # commissioning of the PLATYPUS polarisation system.
    # TODO: Create a workflow that automatically fits
    # commissioning data with an efficiency function to be used
    # in the polarised_correction routine.

    # Define polariser efficiency as function of wavelength
    p1a = 0.993
    p1b = 0.57
    p1c = 0.47
<<<<<<< HEAD
    P1 = p1a - p1b * p1c**(wavelength).astype('float')
=======
    P1 = p1a - p1b * p1c ** (wavelength).astype("float")
>>>>>>> 03d675f3

    # Define analyser efficiency as function of wavelength
    p2a = 0.993
    p2b = 0.57
    p2c = 0.51
<<<<<<< HEAD
    P2 = p2a - p2b * p2c**(wavelength).astype('float')

    # Define flipper1 and flipper2 efficiencies
    F1 = np.full((len(wavelength), 1), 0.003).astype('float')
    F2 = np.full((len(wavelength), 1), 0.003).astype('float')
=======
    P2 = p2a - p2b * p2c ** (wavelength).astype("float")

    # Define flipper1 and flipper2 efficiencies
    F1 = np.full((len(wavelength), 1), 0.003).astype("float")
    F2 = np.full((len(wavelength), 1), 0.003).astype("float")
>>>>>>> 03d675f3

    if I01 is None and I10 is not None:
        # For the case when only one spin-flip channel is recorded
        I01 = I10

    if I01 is None and I10 is None:
        # For the case when only R++ and R-- are recorded
        F2 = np.full((len(wavelength), 1), 0.000)
        P2 = np.full((len(wavelength), 1), 1.000)

    P1 = (1 + P1) / 2
    P2 = (1 + P2) / 2

    # Define polarised efficiency matrix
    polariser_eff_matrix = [
        np.array(
            [
                [(1 - p1l), 0, p1l, 0],
                [0, (1 - p1l), 0, p1l],
                [p1l, 0, (1 - p1l), 0],
<<<<<<< HEAD
                [0, p1l, 0, (1 - p1l)]
            ]
        ) for p1l in P1
=======
                [0, p1l, 0, (1 - p1l)],
            ]
        )
        for p1l in P1
>>>>>>> 03d675f3
    ]

    # Define analyser efficiency matrix
    analyser_eff_matrix = [
        np.array(
            [
                [(1 - p2l), p2l, 0, 0],
                [p2l, (1 - p2l), 0, 0],
                [0, 0, (1 - p2l), p2l],
<<<<<<< HEAD
                [0, 0, p2l, (1 - p2l)]
            ]
        ) for p2l in P2
=======
                [0, 0, p2l, (1 - p2l)],
            ]
        )
        for p2l in P2
>>>>>>> 03d675f3
    ]
    # Define flipper 1 efficiency matrix
    flipper1_eff_matrix = [
        np.array(
            [
                [1, 0, 0, 0],
                [0, 1, 0, 0],
                [f1l, 0, (1 - f1l), 0],
<<<<<<< HEAD
                [0, f1l, 0, (1 - f1l)]
            ]
        ).astype('float') for f1l in F1
=======
                [0, f1l, 0, (1 - f1l)],
            ]
        ).astype("float")
        for f1l in F1
>>>>>>> 03d675f3
    ]
    # Define flipper 2 efficiency matrix
    flipper2_eff_matrix = [
        np.array(
            [
                [1, 0, 0, 0],
                [0, 1, 0, 0],
                [f2l, 0, (1 - f2l), 0],
<<<<<<< HEAD
                [0, f2l, 0, (1 - f2l)]
            ]
        ).astype('float') for f2l in F2
=======
                [0, f2l, 0, (1 - f2l)],
            ]
        ).astype("float")
        for f2l in F2
>>>>>>> 03d675f3
    ]

    # Create efficiency matrices from individual
    # component efficiency matrices
    efficiencies_matrix = [
<<<<<<< HEAD
        flip1 @ flip2 @ pol @ anal for flip1, flip2, pol, anal in zip(
            flipper1_eff_matrix,
            flipper2_eff_matrix,
            polariser_eff_matrix,
            analyser_eff_matrix
=======
        flip1 @ flip2 @ pol @ anal
        for flip1, flip2, pol, anal in zip(
            flipper1_eff_matrix,
            flipper2_eff_matrix,
            polariser_eff_matrix,
            analyser_eff_matrix,
>>>>>>> 03d675f3
        )
    ]

    efficiencies_matrix = np.array(efficiencies_matrix)
    # Invert efficiency matrices for each wavelength
    inv_eff_matrix = [
        np.linalg.inv(eff_mat) for eff_mat in efficiencies_matrix
    ]
    # Apply efficency matrices to processed PlatypusNexus spectra
    corrected_data = [
        corr_matrix @ [[dd_pt], [du_pt], [ud_pt], [uu_pt]]
        for (corr_matrix, dd_pt, du_pt, ud_pt, uu_pt) in zip(
            inv_eff_matrix, I00, I01, I10, I11
        )
    ]

    I00_polcorr = [corr_pt[0] for corr_pt in np.array(corrected_data)]
    I01_polcorr = [corr_pt[1] for corr_pt in np.array(corrected_data)]
    I10_polcorr = [corr_pt[2] for corr_pt in np.array(corrected_data)]
    I11_polcorr = [corr_pt[3] for corr_pt in np.array(corrected_data)]

    return I00_polcorr, I01_polcorr, I10_polcorr, I11_polcorr


if __name__ == "__main__":
    print(strftime("%a, %d %b %Y %H:%M:%S +0000", gmtime()))

    a = reduce_stitch([708, 709, 710], [711, 711, 711], rebin_percent=2)

    a.save("test1.dat")

    print(strftime("%a, %d %b %Y %H:%M:%S +0000", gmtime()))<|MERGE_RESOLUTION|>--- conflicted
+++ resolved
@@ -188,11 +188,7 @@
             direct_keywords.pop("event_filter")
 
         # If polarised, process direct beam but keep the corrected spectra
-<<<<<<< HEAD
         if direct_keywords["polarised"] is True:
-=======
-        if direct_keywords["polarised"]:
->>>>>>> 03d675f3
             polcorr = self.direct_beam.m_spec_polcorr
             self.direct_beam.process(**direct_keywords)
             self.direct_beam.m_spec_polcorr = polcorr
@@ -214,11 +210,7 @@
         reflect_keywords["wavelength_bins"] = self.direct_beam.m_lambda_hist[0]
 
         # If polarised, process reflected beam but keep the corrected spectra
-<<<<<<< HEAD
         if reflect_keywords["polarised"] is True:
-=======
-        if reflect_keywords["polarised"]:
->>>>>>> 03d675f3
             polcorr = self.reflected_beam.m_spec_polcorr
             self.reflected_beam.process(**reflect_keywords)
             self.reflected_beam.m_spec_polcorr = polcorr
@@ -476,19 +468,10 @@
             self.direct_beam.m_spec,
             self.direct_beam.m_spec_sd,
         )
-<<<<<<< HEAD
         if pol is True:
             print("Reducing polarisation-corrected data")
             if (self.reflected_beam.m_spec_polcorr.all() == 0
                     or self.direct_beam.m_spec_polcorr.all() == 0):
-=======
-        if pol:
-            print("Reducing polarisation-corrected data")
-            if (
-                self.reflected_beam.m_spec_polcorr.all() == 0
-                or self.direct_beam.m_spec_polcorr.all() == 0
-            ):
->>>>>>> 03d675f3
                 AttributeError(
                     "Error: flagged as polarised but no "
                     "corrected spectra in PlatypusNexus file!"
@@ -1148,7 +1131,6 @@
         return fname
 
 
-<<<<<<< HEAD
 class PolarisedReduce(object):
     """
     Corrects reflected spectra for polarisation efficiency, and
@@ -1178,13 +1160,6 @@
         self.data_folder = data_folder
        
         self.direct_beams = SpinSet(direct_beams, direct=True)
-
-
-
-        if not pp or not mm:
-            raise ValueError(
-        "Need at least non-spin-flip channels for PolarisedReduce"
-            )
 
         # deal with reduction options first
         options = [ReductionOptions()] * len(direct_beams)
@@ -1202,8 +1177,6 @@
                 options = [reduction_options] * len(direct_beams)
         
 
-=======
->>>>>>> 03d675f3
 def _check_spin_channel(data, channel):
     """
     Checks that the data measured corresponds
@@ -1213,11 +1186,7 @@
     ----------
     data : PlatypusNexus object
         Polarised spectra for a given spin channel
-<<<<<<< HEAD
     channel : SpinChannel Enum object
-=======
-    channel : tuple
->>>>>>> 03d675f3
         nominal spin channel - (0,0), (0,1), (1,0), or (1,1)
 
     Output: Boolean value.
@@ -1225,38 +1194,14 @@
         in data, and false if not.
     """
 
-<<<<<<< HEAD
     if data.spin_state == channel:
-=======
-    if (data.cat.pol_flip_status == channel[0]) and (
-        data.cat.anal_flip_status == channel[1]
-    ):
->>>>>>> 03d675f3
         return True
     else:
         return False
 
 
-<<<<<<< HEAD
 def polarised_correction(
     I00=None, I01=None, I10=None, I11=None, reduction_options=None
-=======
-def get_spin_channel(data):
-    """
-    Returns measured spin channel based on the incident
-    and reflected flipper statuses
-
-    Input: PlatypusNexus object
-
-    Output: Tuple, (0,0), (0,1), (1,0), (1,1)
-    based off flipper statuses
-    """
-    return (data.cat.pol_flip_status, data.cat.anal_flip_status)
-
-
-def polarised_correction(
-    mm=None, mp=None, pm=None, pp=None, reduction_options=None
->>>>>>> 03d675f3
 ):
     """
     Applies polarisation efficiency correction to a
@@ -1264,7 +1209,6 @@
 
     Parameters
     ----------
-<<<<<<< HEAD
     I00 : PlatypusNexus object
         Polarised spectra for ++ spin channel
     I01 : PlatypusNexus object or None
@@ -1272,24 +1216,11 @@
     I10 : PlatypusNexus object or None
         Polarised spectra for -+ spin channel
     I11 : PlatypusNexus object
-=======
-    pp : PlatypusNexus object
-        Polarised spectra for ++ spin channel
-    pm : PlatypusNexus object
-        Polarised spectra for +- spin channel
-    mp : PlatypusNexus object
-        Polarised spectra for -+ spin channel
-    mm : PlatypusNexus object
->>>>>>> 03d675f3
         Polarised spectra for -- spin channel
 
     Returns
     -------
-<<<<<<< HEAD
     mm, mp, pm, pp  :   PlatypusNexus or None,
-=======
-    I00, I01, I10, I11 : PlatypusNexus or None,
->>>>>>> 03d675f3
                         PlatypusNexus or None,
                         PlatypusNexus or None,
                         PlatypusNexus or None
@@ -1299,7 +1230,6 @@
 
     # Check that the input spin channels match the
     # flipper settings for those spin cross sections
-<<<<<<< HEAD
     if (I11 is not None and _check_spin_channel(I11, SpinChannel.UPUP) is False):
         print("Error: Input for ++ channel doesn't match flipper statuses!")
         return -1
@@ -1313,30 +1243,13 @@
         print("Error: Input for -- channel doesn't match flipper statuses!")
         return -1
 
-
-
-=======
-    if pp is not None and _check_spin_channel(pp, (1, 1)) is False:
-        print("Error: Input for ++ channel doesn't match flipper statuses!")
-        return -1
-    elif mp is not None and _check_spin_channel(mp, (0, 1)) is False:
-        print("Error: Input for -+ channel doesn't match flipper statuses!")
-        return -1
-    elif pm is not None and _check_spin_channel(pm, (1, 0)) is False:
-        print("Error: Input for +- channel doesn't match flipper statuses!")
-        return -1
-    elif mm is not None and _check_spin_channel(mm, (0, 0)) is False:
-        print("Error: Input for -- channel doesn't match flipper statuses!")
-        return -1
-
     # Check if R++ or R-- channel is missing
-    if mm is None:
+    if I00 is None:
         print("Error: Missing R-- channel")
         return -1
-    elif pp is None:
-        print("Error: Missing R-- channel")
+    elif I11 is None:
+        print("Error: Missing R++ channel")
         return -1
->>>>>>> 03d675f3
 
     # Initialise reduction options if not passed to function
     if reduction_options is None:
@@ -1344,7 +1257,6 @@
             "background": True,
             "lo_wavelength": 2.5,
             "hi_wavelength": 12.5,
-<<<<<<< HEAD
             "polarised": True
         }
 
@@ -1432,121 +1344,6 @@
         I11.processed_spectrum['m_spec_polcorr'] = np.asarray(
             [[val[0] for val in pp_spec]])
     return I00, I01, I10, I11
-=======
-            "polarised": True,
-        }
-
-    for channel in _not_none(mm, mp, pm, pp):
-        if not channel.processed_spectrum:
-            channel.process(**reduction_options)
-
-    # Check what combination of spin-flip channels were measured
-    if (
-        (mm is not None)
-        and (mp is not None)
-        and (pm is not None)
-        and (pp is not None)
-    ):
-        raw00 = mm
-        raw01 = mp
-        raw10 = pm
-        raw11 = pp
-        I00, I01, I10, I11 = correct_POL_efficiencies(
-            pp.processed_spectrum["m_lambda"][0],
-            I00=raw00.processed_spectrum["m_spec"][0],
-            I01=raw01.processed_spectrum["m_spec"][0],
-            I10=raw10.processed_spectrum["m_spec"][0],
-            I11=raw11.processed_spectrum["m_spec"][0],
-        )
-        raw00.processed_spectrum["m_spec_polcorr"] = np.asarray(
-            [[val[0] for val in I00]]
-        )
-        raw01.processed_spectrum["m_spec_polcorr"] = np.asarray(
-            [[val[0] for val in I01]]
-        )
-        raw10.processed_spectrum["m_spec_polcorr"] = np.asarray(
-            [[val[0] for val in I10]]
-        )
-        raw11.processed_spectrum["m_spec_polcorr"] = np.asarray(
-            [[val[0] for val in I11]]
-        )
-    elif mp is None and pm is not None:
-        print("One spin-flip channel detected. Assuming R+- = R-+.")
-        mp = pm
-        raw00 = mm
-        raw01 = mp
-        raw10 = pm
-        raw11 = pp
-        I00, I01, I10, I11 = correct_POL_efficiencies(
-            pp.processed_spectrum["m_lambda"][0],
-            I00=raw00.processed_spectrum["m_spec"][0],
-            I01=raw01.processed_spectrum["m_spec"][0],
-            I10=raw10.processed_spectrum["m_spec"][0],
-            I11=raw11.processed_spectrum["m_spec"][0],
-        )
-        raw00.processed_spectrum["m_spec_polcorr"] = np.asarray(
-            [[val[0] for val in I00]]
-        )
-        raw01.processed_spectrum["m_spec_polcorr"] = np.asarray(
-            [[val[0] for val in I01]]
-        )
-        raw10.processed_spectrum["m_spec_polcorr"] = np.asarray(
-            [[val[0] for val in I10]]
-        )
-        raw11.processed_spectrum["m_spec_polcorr"] = np.asarray(
-            [[val[0] for val in I11]]
-        )
-    elif pm is None and mp is not None:
-        print("One spin-flip channel detected. Assuming R+- = R-+.")
-        pm = mp
-        raw00 = mm
-        raw01 = mp
-        raw10 = pm
-        raw11 = pp
-        I00, I01, I10, I11 = correct_POL_efficiencies(
-            pp.processed_spectrum["m_lambda"][0],
-            I00=raw00.processed_spectrum["m_spec"][0],
-            I01=raw01.processed_spectrum["m_spec"][0],
-            I10=raw10.processed_spectrum["m_spec"][0],
-            I11=raw11.processed_spectrum["m_spec"][0],
-        )
-        raw00.processed_spectrum["m_spec_polcorr"] = np.asarray(
-            [[val[0] for val in I00]]
-        )
-        raw01.processed_spectrum["m_spec_polcorr"] = np.asarray(
-            [[val[0] for val in I01]]
-        )
-        raw10.processed_spectrum["m_spec_polcorr"] = np.asarray(
-            [[val[0] for val in I10]]
-        )
-        raw11.processed_spectrum["m_spec_polcorr"] = np.asarray(
-            [[val[0] for val in I11]]
-        )
-    elif pm is None and mp is None:
-        print("No spin-flip channel detected. Assuming R+- = R-+ = 0")
-        mp = np.zeros_like(pp.processed_spectrum["m_spec"][0])
-        pm = np.zeros_like(pp.processed_spectrum["m_spec"][0])
-        raw00 = mm
-        raw01 = mp
-        raw10 = pm
-        raw11 = pp
-        I00, I01, I10, I11 = correct_POL_efficiencies(
-            pp.processed_spectrum["m_lambda"][0],
-            I00=raw00.processed_spectrum["m_spec"][0],
-            I01=raw01,
-            I10=raw10,
-            I11=raw11.processed_spectrum["m_spec"][0],
-        )
-        raw00.processed_spectrum["m_spec_polcorr"] = np.asarray(
-            [[val[0] for val in I00]]
-        )
-        raw01 = None
-        raw10 = None
-        raw11.processed_spectrum["m_spec_polcorr"] = np.asarray(
-            [[val[0] for val in I11]]
-        )
-    return raw00, raw01, raw10, raw11
->>>>>>> 03d675f3
 
 
 def _not_none(*arrays):
@@ -1565,7 +1362,6 @@
 
     Parameters
     ----------
-<<<<<<< HEAD
     I00 : PlatypusNexus object
         Polarised spectra for ++ spin channel
     I01 : PlatypusNexus object
@@ -1573,24 +1369,11 @@
     I10 : PlatypusNexus object
         Polarised spectra for -+ spin channel
     I11 : PlatypusNexus object
-=======
-    pp : PlatypusNexus object
-        Polarised spectra for ++ spin channel
-    pm : PlatypusNexus object
-        Polarised spectra for +- spin channel
-    mp : PlatypusNexus object
-        Polarised spectra for -+ spin channel
-    mm : PlatypusNexus object
->>>>>>> 03d675f3
         Polarised spectra for -- spin channel
 
     Returns
     -------
-<<<<<<< HEAD
     mm, mp, pm, pp : PlatypusNexus object
-=======
-    I00, I01, I10, I11 : PlatypusNexus object
->>>>>>> 03d675f3
     with the efficiency-corrected spectrum
     """
     # The values used below are from Thomas Saerbeck's initial
@@ -1603,29 +1386,17 @@
     p1a = 0.993
     p1b = 0.57
     p1c = 0.47
-<<<<<<< HEAD
     P1 = p1a - p1b * p1c**(wavelength).astype('float')
-=======
-    P1 = p1a - p1b * p1c ** (wavelength).astype("float")
->>>>>>> 03d675f3
 
     # Define analyser efficiency as function of wavelength
     p2a = 0.993
     p2b = 0.57
     p2c = 0.51
-<<<<<<< HEAD
     P2 = p2a - p2b * p2c**(wavelength).astype('float')
 
     # Define flipper1 and flipper2 efficiencies
     F1 = np.full((len(wavelength), 1), 0.003).astype('float')
     F2 = np.full((len(wavelength), 1), 0.003).astype('float')
-=======
-    P2 = p2a - p2b * p2c ** (wavelength).astype("float")
-
-    # Define flipper1 and flipper2 efficiencies
-    F1 = np.full((len(wavelength), 1), 0.003).astype("float")
-    F2 = np.full((len(wavelength), 1), 0.003).astype("float")
->>>>>>> 03d675f3
 
     if I01 is None and I10 is not None:
         # For the case when only one spin-flip channel is recorded
@@ -1646,16 +1417,9 @@
                 [(1 - p1l), 0, p1l, 0],
                 [0, (1 - p1l), 0, p1l],
                 [p1l, 0, (1 - p1l), 0],
-<<<<<<< HEAD
                 [0, p1l, 0, (1 - p1l)]
             ]
         ) for p1l in P1
-=======
-                [0, p1l, 0, (1 - p1l)],
-            ]
-        )
-        for p1l in P1
->>>>>>> 03d675f3
     ]
 
     # Define analyser efficiency matrix
@@ -1665,16 +1429,9 @@
                 [(1 - p2l), p2l, 0, 0],
                 [p2l, (1 - p2l), 0, 0],
                 [0, 0, (1 - p2l), p2l],
-<<<<<<< HEAD
                 [0, 0, p2l, (1 - p2l)]
             ]
         ) for p2l in P2
-=======
-                [0, 0, p2l, (1 - p2l)],
-            ]
-        )
-        for p2l in P2
->>>>>>> 03d675f3
     ]
     # Define flipper 1 efficiency matrix
     flipper1_eff_matrix = [
@@ -1683,16 +1440,9 @@
                 [1, 0, 0, 0],
                 [0, 1, 0, 0],
                 [f1l, 0, (1 - f1l), 0],
-<<<<<<< HEAD
                 [0, f1l, 0, (1 - f1l)]
             ]
         ).astype('float') for f1l in F1
-=======
-                [0, f1l, 0, (1 - f1l)],
-            ]
-        ).astype("float")
-        for f1l in F1
->>>>>>> 03d675f3
     ]
     # Define flipper 2 efficiency matrix
     flipper2_eff_matrix = [
@@ -1701,35 +1451,19 @@
                 [1, 0, 0, 0],
                 [0, 1, 0, 0],
                 [f2l, 0, (1 - f2l), 0],
-<<<<<<< HEAD
                 [0, f2l, 0, (1 - f2l)]
             ]
         ).astype('float') for f2l in F2
-=======
-                [0, f2l, 0, (1 - f2l)],
-            ]
-        ).astype("float")
-        for f2l in F2
->>>>>>> 03d675f3
     ]
 
     # Create efficiency matrices from individual
     # component efficiency matrices
     efficiencies_matrix = [
-<<<<<<< HEAD
         flip1 @ flip2 @ pol @ anal for flip1, flip2, pol, anal in zip(
             flipper1_eff_matrix,
             flipper2_eff_matrix,
             polariser_eff_matrix,
             analyser_eff_matrix
-=======
-        flip1 @ flip2 @ pol @ anal
-        for flip1, flip2, pol, anal in zip(
-            flipper1_eff_matrix,
-            flipper2_eff_matrix,
-            polariser_eff_matrix,
-            analyser_eff_matrix,
->>>>>>> 03d675f3
         )
     ]
 
